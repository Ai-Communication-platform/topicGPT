--- conflicted
+++ resolved
@@ -124,11 +124,7 @@
 
 def main(): 
     parser = argparse.ArgumentParser()
-<<<<<<< HEAD
-    parser.add_argument("--deployment_name", type=str,default="topicGPT", help="model to run topic generation with ('gpt-4', 'gpt-35-turbo', 'mistral-7b-instruct)")
-=======
     parser.add_argument("--deployment_name", type=str, default="gpt-4", help="model to run topic generation with ('gpt-4', 'gpt-35-turbo', 'mistral-7b-instruct)")
->>>>>>> fcb3ccb2
     parser.add_argument("--max_tokens", type=int, default=500, help="max tokens to generate")
     parser.add_argument("--temperature", type=float, default=0.0, help="temperature for generation")
     parser.add_argument("--top_p", type=float, default=0.0, help="top-p for generation")
